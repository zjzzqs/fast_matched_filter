--- conflicted
+++ resolved
@@ -35,7 +35,6 @@
         ct.c_size_t,               # n_components
         ct.c_size_t,               # n_corr
         ct.POINTER(ct.c_float)]    # cc_sums
-<<<<<<< HEAD
     _libCPU.csum.argtypes = [
             ct.POINTER(ct.c_double),
             ct.c_int,
@@ -44,10 +43,7 @@
             ct.c_int,
             ct.POINTER(ct.c_double)]
 
-    cpu_loaded = True
-=======
     CPU_LOADED = True
->>>>>>> a793bae1
 except OSError:
     print("Matched-filter CPU is not compiled! Should be here: {}".
           format(os.path.join(path, 'matched_filter_CPU.so')))
@@ -105,7 +101,7 @@
     if not loaded:
         print("Compiled library for {} not loaded; exiting!".format(arch))
         return
-    import matplotlib.pyplot as plt
+
     n_templates = np.int32(templates.shape[0])
     n_stations = np.int32(data.shape[0])
     n_components = np.int32(data.shape[1])
@@ -141,13 +137,14 @@
 
     if arch == 'cpu':
         csum_square_data = np.zeros(n_stations * n_components * n_samples_data, dtype=np.float64)
-        data64 = np.power(np.float64(data.flatten()), 2)
-        _libCPU.csum(data64.ctypes.data_as(ct.POINTER(ct.c_double)), 
+        data64_sq = np.power(np.float64(data.flatten()), 2)
+        _libCPU.csum(data64_sq.ctypes.data_as(ct.POINTER(ct.c_double)), 
                             n_samples_template, 
                             n_samples_data,
                             n_stations,
                             n_components,
                             csum_square_data.ctypes.data_as(ct.POINTER(ct.c_double)))
+        del data64_sq
         csum_square_data = np.float32(csum_square_data.flatten())
         data = np.float32(data.flatten())
         cc_sums = np.zeros(int(n_templates) * int(n_corr), dtype=np.float32)
