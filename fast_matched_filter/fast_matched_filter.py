--- conflicted
+++ resolved
@@ -174,13 +174,10 @@
     else:
         impossible_dimensions = True
 
-<<<<<<< HEAD
-=======
     if impossible_dimensions:
         print("Template and data dimensions are not compatible!")
         return
    
->>>>>>> 17af1972
     n_samples_template = templates.shape[-1]
     if templates.shape != (n_templates, n_stations, n_components, n_samples_template):
         templates = templates.reshape(n_templates, n_stations, n_components, n_samples_template)
@@ -252,14 +249,9 @@
             n_stations,
             n_components,
             n_corr,
-<<<<<<< HEAD
-            cc_sums.ctypes.data_as(ct.POINTER(ct.c_float)))
-
-=======
             cc_sums.ctypes.data_as(ct.POINTER(ct.c_float)),
             normalize)
     
->>>>>>> 17af1972
     elif arch == 'gpu':
         _libGPU.matched_filter(
                 templates.ctypes.data_as(ct.POINTER(ct.c_float)),
