# Prerequisites
*.d

# Object files
*.o
*.ko
*.obj
*.elf

# Linker output
*.ilk
*.map
*.exp

# Precompiled Headers
*.gch
*.pch

# Libraries
*.lib
*.a
*.la
*.lo

# Shared objects (inc. Windows DLLs)
*.dll
*.so
*.so.*
*.dylib

# Executables
*.exe
*.out
*.app
*.i*86
*.x86_64
*.hex

# Debug files
*.dSYM/
*.su
*.idb
*.pdb

# Kernel Module Compile Results
*.mod*
*.cmd
.tmp_versions/
modules.order
Module.symvers
Mkfile.old
dkms.conf

# Byte-compiled / optimized / DLL files
__pycache__/
*.py[cod]
*$py.class

# C extensions
*.so

# Distribution / packaging
.Python
build/
develop-eggs/
dist/
downloads/
eggs/
.eggs/
lib64/
parts/
sdist/
var/
wheels/
*.egg-info/
.installed.cfg
*.egg

# PyInstaller
#  Usually these files are written by a python script from a template
#  before PyInstaller builds the exe, so as to inject date/other infos into it.
*.manifest
*.spec
build
dist
FastMatchFilterPy.egg-info

# Installer logs
pip-log.txt
pip-delete-this-directory.txt

# Unit test / coverage reports
htmlcov/
.tox/
.coverage
.coverage.*
.cache
nosetests.xml
coverage.xml
*.cover
.hypothesis/

# Translations
*.mo
*.pot

# Django stuff:
*.log
local_settings.py

# Flask stuff:
instance/
.webassets-cache

# Scrapy stuff:
.scrapy

# Sphinx documentation
docs/_build/

# PyBuilder
target/

# Jupyter Notebook
.ipynb_checkpoints

# pyenv
.python-version

# celery beat schedule file
celerybeat-schedule

# SageMath parsed files
*.sage.py

# Environments
.env
.venv
env/
venv/
ENV/

# Spyder project settings
.spyderproject
.spyproject

# Rope project settings
.ropeproject

# mkdocs documentation
/site

# mypy
.mypy_cache/

# CUDA
*.i
*.ii
*.gpu
*.ptx
*.cubin
*.fatbin

<<<<<<< HEAD
# PyCharm
.idea
=======
# Matlab Mex
*.mex*
>>>>>>> 630329f5
<|MERGE_RESOLUTION|>--- conflicted
+++ resolved
@@ -161,10 +161,8 @@
 *.cubin
 *.fatbin
 
-<<<<<<< HEAD
 # PyCharm
 .idea
-=======
+
 # Matlab Mex
-*.mex*
->>>>>>> 630329f5
+*.mex*